--- conflicted
+++ resolved
@@ -12,52 +12,12 @@
 };
 use serde_json::{Map, Value};
 
-<<<<<<< HEAD
-pub(crate) struct PatternPropertiesValidator {
-    patterns: Vec<(Regex, SchemaNode)>,
-    location: Location,
-}
-
-impl PatternPropertiesValidator {
-    #[inline]
-    pub(crate) fn compile<'a>(
-        ctx: &compiler::Context,
-        map: &'a Map<String, Value>,
-    ) -> CompilationResult<'a> {
-        let ctx = ctx.new_at_location("patternProperties");
-        let mut patterns = Vec::with_capacity(map.len());
-        for (pattern, subschema) in map {
-            let pctx = ctx.new_at_location(pattern.as_str());
-            patterns.push((
-                match ecma::to_rust_regex(pattern).map(|pattern| Regex::new(&pattern)) {
-                    Ok(Ok(r)) => r,
-                    _ => {
-                        return Err(ValidationError::format(
-                            Location::new(),
-                            ctx.location().clone(),
-                            subschema,
-                            "regex",
-                        ))
-                    }
-                },
-                compiler::compile(&pctx, pctx.as_resource_ref(subschema))?,
-            ));
-        }
-        Ok(Box::new(PatternPropertiesValidator {
-            patterns,
-            location: ctx.location().clone(),
-        }))
-    }
-}
-
-impl Validate for PatternPropertiesValidator {
-=======
 pub(crate) struct PatternPropertiesValidator<R> {
     patterns: Vec<(R, SchemaNode)>,
+    location: Location,
 }
 
 impl<R: RegexEngine> Validate for PatternPropertiesValidator<R> {
->>>>>>> 0d8a1969
     #[allow(clippy::needless_collect)]
     fn iter_errors<'i>(&self, instance: &'i Value, location: &LazyLocation) -> ErrorIterator<'i> {
         if let Value::Object(item) = instance {
@@ -128,6 +88,7 @@
             PartialApplication::valid_empty()
         }
     }
+
     fn matches_type(&self, instance: &Value) -> bool {
         matches!(instance, Value::Object(_))
     }
@@ -301,7 +262,10 @@
                                     },
                                 ));
                             }
-                            Some(Ok(Box::new(PatternPropertiesValidator { patterns })))
+                            Some(Ok(Box::new(PatternPropertiesValidator {
+                                patterns,
+                                location: ctx.location().clone(),
+                            })))
                         }
                         PatternEngineOptions::Regex {
                             size_limit,
@@ -324,7 +288,10 @@
                                     },
                                 ));
                             }
-                            Some(Ok(Box::new(PatternPropertiesValidator { patterns })))
+                            Some(Ok(Box::new(PatternPropertiesValidator {
+                                patterns,
+                                location: ctx.location().clone(),
+                            })))
                         }
                     }
                 }
