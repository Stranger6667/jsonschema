--- conflicted
+++ resolved
@@ -64,35 +64,6 @@
                     pretty_json(&test.schema),
                     pretty_json(&test.data),
                 );
-<<<<<<< HEAD
-            }
-            assert!(
-                validator.is_valid(&test.data),
-                "Test case should be valid:\nCase: {}\nTest: {}\nSchema: {}\nInstance: {}",
-                test.case,
-                test.description,
-                pretty_json(&test.schema),
-                pretty_json(&test.data),
-            );
-            assert!(
-                validator.trace(&test.data, &mut |_| {}),
-                "Test case should be valid:\nCase: {}\nTest: {}\nSchema: {}\nInstance: {}",
-                test.case,
-                test.description,
-                pretty_json(&test.schema),
-                pretty_json(&test.data),
-            );
-            assert!(
-                validator.validate(&test.data).is_ok(),
-                "Test case should be valid:\nCase: {}\nTest: {}\nSchema: {}\nInstance: {}",
-                test.case,
-                test.description,
-                pretty_json(&test.schema),
-                pretty_json(&test.data),
-            );
-            let output = validator.apply(&test.data).basic();
-            assert!(
-=======
                 }
                 assert!(
                     validator.is_valid(&test.data),
@@ -103,6 +74,14 @@
                     pretty_json(&test.data),
                 );
                 assert!(
+                    validator.trace(&test.data, &mut |_| {}),
+                    "Test case should be valid:\nCase: {}\nTest: {}\nSchema: {}\nInstance: {}",
+                    test.case,
+                    test.description,
+                    pretty_json(&test.schema),
+                    pretty_json(&test.data),
+                );
+                assert!(
                     validator.validate(&test.data).is_ok(),
                     "Test case should be valid:\nCase: {}\nTest: {}\nSchema: {}\nInstance: {}",
                     test.case,
@@ -112,62 +91,47 @@
                 );
                 let output = validator.apply(&test.data).basic();
                 assert!(
->>>>>>> 0d8a1969
-                output.is_valid(),
-                "Test case should be valid via basic output:\nCase: {}\nTest: {}\nSchema: {}\nInstance: {}\nError: {:?}",
-                test.case,
-                test.description,
-                pretty_json(&test.schema),
-                pretty_json(&test.data),
-                output
-            );
+                    output.is_valid(),
+                    "Test case should be valid via basic output:\nCase: {}\nTest: {}\nSchema: {}\nInstance: {}\nError: {:?}",
+                    test.case,
+                    test.description,
+                    pretty_json(&test.schema),
+                    pretty_json(&test.data),
+                    output
+                );
             } else {
                 let errors = validator.iter_errors(&test.data).collect::<Vec<_>>();
                 assert!(
-                !errors.is_empty(),
-                "Test case should have validation errors:\nCase: {}\nTest: {}\nSchema: {}\nInstance: {}",
-                test.case,
-                test.description,
-                pretty_json(&test.schema),
-                pretty_json(&test.data),
-            );
+                    !errors.is_empty(),
+                    "Test case should have validation errors:\nCase: {}\nTest: {}\nSchema: {}\nInstance: {}",
+                    test.case,
+                    test.description,
+                    pretty_json(&test.schema),
+                    pretty_json(&test.data),
+                );
                 for error in errors {
                     let pointer = error.instance_path.as_str();
                     assert_eq!(
-                    test.data.pointer(pointer), Some(&*error.instance),
-                    "Expected error instance did not match actual error instance:\nCase: {}\nTest: {}\nSchema: {}\nInstance: {}\nExpected pointer: {:#?}\nActual pointer: {:#?}",
-                    test.case,
-                    test.description,
-                    pretty_json(&test.schema),
-                    pretty_json(&test.data),
-                    &*error.instance,
-                    &pointer,
-                );
-<<<<<<< HEAD
-            }
-            assert!(
-                !validator.is_valid(&test.data),
-                "Test case should be invalid:\nCase: {}\nTest: {}\nSchema: {}\nInstance: {}",
-                test.case,
-                test.description,
-                pretty_json(&test.schema),
-                pretty_json(&test.data),
-            );
-            assert!(
-                !validator.trace(&test.data, &mut |_| {}),
-                "Test case should be invalid:\nCase: {}\nTest: {}\nSchema: {}\nInstance: {}",
-                test.case,
-                test.description,
-                pretty_json(&test.schema),
-                pretty_json(&test.data),
-            );
-            let Some(error) = validator.validate(&test.data).err() else {
-                panic!(
-=======
+                        test.data.pointer(pointer), Some(&*error.instance),
+                        "Expected error instance did not match actual error instance:\nCase: {}\nTest: {}\nSchema: {}\nInstance: {}\nExpected pointer: {:#?}\nActual pointer: {:#?}",
+                        test.case,
+                        test.description,
+                        pretty_json(&test.schema),
+                        pretty_json(&test.data),
+                        &*error.instance,
+                        &pointer,
+                    );
                 }
                 assert!(
                     !validator.is_valid(&test.data),
->>>>>>> 0d8a1969
+                    "Test case should be invalid:\nCase: {}\nTest: {}\nSchema: {}\nInstance: {}",
+                    test.case,
+                    test.description,
+                    pretty_json(&test.schema),
+                    pretty_json(&test.data),
+                );
+                assert!(
+                    !validator.trace(&test.data, &mut |_| {}),
                     "Test case should be invalid:\nCase: {}\nTest: {}\nSchema: {}\nInstance: {}",
                     test.case,
                     test.description,
@@ -185,24 +149,24 @@
                 };
                 let pointer = error.instance_path.as_str();
                 assert_eq!(
-                test.data.pointer(pointer), Some(&*error.instance),
-                "Expected error instance did not match actual error instance:\nCase: {}\nTest: {}\nSchema: {}\nInstance: {}\nExpected pointer: {:#?}\nActual pointer: {:#?}",
-                test.case,
-                test.description,
-                pretty_json(&test.schema),
-                pretty_json(&test.data),
-                &*error.instance,
-                &pointer,
-            );
+                    test.data.pointer(pointer), Some(&*error.instance),
+                    "Expected error instance did not match actual error instance:\nCase: {}\nTest: {}\nSchema: {}\nInstance: {}\nExpected pointer: {:#?}\nActual pointer: {:#?}",
+                    test.case,
+                    test.description,
+                    pretty_json(&test.schema),
+                    pretty_json(&test.data),
+                    &*error.instance,
+                    &pointer,
+                );
                 let output = validator.apply(&test.data).basic();
                 assert!(
-                !output.is_valid(),
-                "Test case should be invalid via basic output:\nCase: {}\nTest: {}\nSchema: {}\nInstance: {}",
-                test.case,
-                test.description,
-                pretty_json(&test.schema),
-                pretty_json(&test.data),
-            );
+                    !output.is_valid(),
+                    "Test case should be invalid via basic output:\nCase: {}\nTest: {}\nSchema: {}\nInstance: {}",
+                    test.case,
+                    test.description,
+                    pretty_json(&test.schema),
+                    pretty_json(&test.data),
+                );
             }
         }
     }
